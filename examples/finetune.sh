#! /bin/bash


# default arguments
SIZE=7
TP=8
PP=1
GPUS_PER_NODE=8
MICRO_BATCH=1
GLOBAL_BATCH=12
RANK=0
N_NODES=1
ADDR=localhost
WANDB=0
INSTRUCT=0
CHECKPOINT_PATH=none
DATA=none
WANDB_PROJ=none
WANDB_ID=none
WANDB_ENTITY=none
ITERS=1000
SEQ_LEN=none
DATA_PATH=none
TRAINED_PATH=none
VAL_PATH=none
USR_LR=none
USR_MIN_LR=none
LOSS_MASK=0.0
HELP_STR="[--rank=$RANK] [--size=$SIZE] [--tp=$TP] [--pp=$PP] [--gpus=$GPUS_PER_NODE] \
[--micro-batch=$MICRO_BATCH] [--global-batch=$GLOBAL_BATCH] [--nodes=$N_NODES] \
[--addr=$ADDR] [--wandb] [--instruct] [--checkpoint=...] [--data=...] [--iters=$ITERS] \
[--wandb-proj=none] [--wandb-id=none] [--wandb-entity=none] [--seq-len=...] \
[--val-path=none] [--out=...] [--lr=lr minlr] [--loss-mask=$LOSS_MASK] --help]"


# define help function
help () {
	echo "Usage: $0 <gpt/llama/llama2/codellama/falcon> $HELP_STR"
}


# parse arguments, three modes
# mode1 = -h or --help requested
if [[ $# = 1 ]] && [[ $1 = "-h" ]] || [[ $1 = "--help" ]]; then
	help
	exit 0
# mode2 = not arguments given
elif [[ $# = 0 ]]; then
	help
	exit 1
fi
# mode3 = correct usage, read model
MODEL=$1
shift
while [[ $# -gt 0 ]]; do
	case $1 in
		--tp) TP="$2"; shift; shift;;
		--pp) PP="$2"; shift; shift;;
		--size) SIZE="$2"; shift; shift;;
		--gpus) GPUS_PER_NODE="$2"; shift; shift;;
		--micro-batch) MICRO_BATCH="$2"; shift; shift;;
		--global-batch) GLOBAL_BATCH="$2"; shift; shift;;
		--rank) RANK=$2; shift; shift;;
		--nodes) N_NODES=$2; shift; shift;;
		--addr) ADDR=$2; shift; shift;;
		--wandb) WANDB=1; shift;;
		--wandb-project) WANDB_PROJ=$2; shift; shift;;
		--wandb-id) WANDB_ID=$2; shift; shift;;
		--wandb-entity) WANDB_ENTITY=$2; shift; shift;;
		--instruct) INSTRUCT=1; shift;;
		--checkpoint) CHECKPOINT_PATH=$2; shift; shift;;
		--data) DATA_PATH=$2; shift; shift;;
		--iters) ITERS=$2; shift; shift;;
		--seq-len) SEQ_LEN=$2; shift; shift;;
		--out) TRAINED_PATH=$2; shift; shift;;
		--val-path) VAL_PATH=$2; shift; shift;;
		--lr) USR_LR=$2; USR_MIN_LR=$3; shift; shift; shift;;
		--loss-mask) LOSS_MASK=$2; shift; shift;;
		*) echo unknown argument $1; help; exit 1;;
	esac
done


# set args
if [[ $CHECKPOINT_PATH = none ]]; then
	CHECKPOINT_PATH=/pure-mlo-scratch/alhernan/megatron-data/checkpoints/${MODEL}-${SIZE}b-tp$TP-pp$PP
fi

if [[ $INSTRUCT = 1 ]]; then
	LR="2e-5"
	MIN_LR="2e-6"
	if [[ $TRAINED_PATH = none ]]; then
		TRAINED_PATH=$CHECKPOINT_PATH-instructed
	fi
else
	LR="3e-4"
	MIN_LR="3e-4"
	if [[ $TRAINED_PATH = none ]]; then
		TRAINED_PATH=$CHECKPOINT_PATH-pretrained
	fi
fi

TENSORBOARD_PATH=$TRAINED_PATH/logging
DISTRIBUTED_ARGS="--nproc_per_node $GPUS_PER_NODE --nnodes $N_NODES --node_rank
                  $RANK --master_addr $ADDR --master_port 6000"

if [[ $MODEL = falcon ]]; then
	if [[ $DATA_PATH = none ]]; then
		DATA_PATH=/pure-mlo-scratch/pagliard/data/wikitext-falcon/wiki-train_text_document
	fi
	TOKENIZER=FalconTokenizer
	EXTRA_ARGS="--parallel_attn"
	if [[ $SEQ_LEN = none ]]; then
		SEQ_LEN=2048
	fi
<<<<<<< HEAD
elif [[ $MODEL = llama ]] || [[ $MODEL = llama2 ]]; then
	# closing " missing intentionally
	EXTRA_IDS="[bib_ref],[/bib_ref],[fig_ref],[/fig_ref],[bib],[/bib],[fig],[/fig],[table],[/table],[formula],[/formula]"
	EXTRA_ARGS="--vocab_file=/pure-mlo-scratch/llama/tokenizer.model --use_rms_norm
	            --glu_activation swiglu --no_tie_embed_logits"
=======
elif [[ $MODEL = llama ]] || [[ $MODEL = llama2 ]] || [[ $MODEL = codellama ]]; then
	EXTRA_IDS="[bib_ref],[/bib_ref],[fig_ref],[/fig_ref],[bib],[/bib],[fig],[/fig],[table],[/table],[formula],[/formula]"
	EXTRA_ARGS="--use_rms_norm --glu_activation swiglu --no_tie_embed_logits"
>>>>>>> 5a10b662
	if [[ $INSTRUCT = 1 ]]; then
		if [[ $DATA_PATH = none ]]; then
			DATA_PATH=/pure-mlo-scratch/alhernan/data/orca/orca
		fi
		EXTRA_IDS="$EXTRA_IDS,<|im_start|>,<|im_end|>"
	else
		if [[ $DATA_PATH = none ]]; then
			DATA_PATH=/pure-mlo-scratch/data/tokenized/pubmed-all/pubmed-all-llama_text_document
		fi
	fi
	TOKENIZER=SentencePieceTokenizer
	EXTRA_ARGS="$EXTRA_ARGS --vocab_extra_ids_list $EXTRA_IDS"
	if [[ $MODEL == llama ]]; then
		if [[ $SEQ_LEN = none ]]; then
			SEQ_LEN=2048
		fi
		EXTRA_ARGS="$EXTRA_ARGS --vocab_file=/pure-mlo-scratch/llama2/Llama-2-7b-hf/tokenizer.model"
		EXTRA_ARGS="$EXTRA_ARGS --layernorm_epsilon 1e-6"
	elif [[ $MODEL == llama 2 ]];
		if [[ $SEQ_LEN = none ]]; then
			SEQ_LEN=4096
		fi
		EXTRA_ARGS="$EXTRA_ARGS --vocab_file=/pure-mlo-scratch/llama2/Llama-2-7b-hf/tokenizer.model"
		EXTRA_ARGS="$EXTRA_ARGS --layernorm_epsilon 1e-5"
		if (( $SIZE > 13 )); then  # llama 2, 34B and 70B
			LR="1.5e-4"
		fi
	else  # codellama
		if [[ $SEQ_LEN = none ]]; then
			SEQ_LEN=16384
		fi
		EXTRA_ARGS="$EXTRA_ARGS --vocab_file=/pure-mlo-scratch/codellama/CodeLlama-7b/tokenizer.model --rope_theta 1e6"
	fi
	fi
elif [[ $MODEL = gpt ]]; then
	if [[ $DATA_PATH = none ]]; then
		DATA_PATH=/scratch/wikitext-megatron/wikitext-train_text_document
	fi
	TOKENIZER=FalconTokenizer
	EXTRA_ARGS="--num_layers 4 --hidden_size 512 --num_attention_heads 8"
	if [[ $SEQ_LEN = none ]]; then
		SEQ_LEN=2048
	fi
else
	echo "Model should be either gpt, llama or falcon, not $MODEL"
	help
	exit 1
fi

if [[ $USR_LR != none ]]; then
	LR=$USR_LR
	MIN_LR=$USR_MIN_LR
fi

COMMON_ARGS="--use_flash_attn --no_bias_gelu_fusion
	     --seq_length $SEQ_LEN --max_position_embeddings $SEQ_LEN
             --log_interval 1 --save_interval 800 --eval_interval 200
             --eval_iters 10 --hidden_dropout 0.0 --position_embedding_type rotary
	     --no_bias_dropout_fusion --use_checkpoint_args
	     --attention_dropout 0.0 --adam_beta1 0.9 --adam_beta2 0.95 --adam_eps 1e-5
	     --lr_decay_style cosine --lr_warmup_fraction 0.1 --lr $LR --min_lr $MIN_LR
<<<<<<< HEAD
	     --weight_decay 0.1 --sequence_parallel --recompute_granularity selective
	     --log_timers_to_tensorboard --scalar_loss_mask=$LOSS_MASK"

=======
	     --weight_decay 0.1 --sequence_parallel --recompute_granularity selective"
             --log_timers_to_tensorboard --rope_scaling_factor 1.0"
>>>>>>> 5a10b662

if [[ $INSTRUCT = 1 ]]; then
	COMMON_ARGS="$COMMON_ARGS --variable_seq_lengths --data_type instruction --metrics all"
	if [[ $CHECKPOINT_PATH != $TRAINED_PATH ]]; then
		COMMON_ARGS="$COMMON_ARGS --finetune"
	fi
else
	COMMON_ARGS="$COMMON_ARGS --metrics perplexity accuracy count_loss_mask"
fi

if [[ $CHECKPOINT_PATH != $TRAINED_PATH ]]; then
 	COMMON_ARGS="$COMMON_ARGS --train_iters $ITERS"
fi

if [[ $WANDB = 1 ]]; then
	COMMON_ARGS="$COMMON_ARGS --wandb_logger"
	if [[ $WANDB_PROJ != none ]]; then
		COMMON_ARGS="$COMMON_ARGS --wandb_project $WANDB_PROJ"
	fi
	if [[ $WANDB_ID != none ]]; then
		COMMON_ARGS="$COMMON_ARGS --wandb_id $WANDB_ID"
	fi
	if [[ $WANDB_ENTITY != none ]]; then
		COMMON_ARGS="$COMMON_ARGS --wandb_entity $WANDB_ENTITY"
	fi
fi

if [[ $VAL_PATH = none ]]; then
	DATA_ARGS="--data_path $DATA_PATH"
else
	DATA_ARGS="--train_data_path $DATA_PATH --valid_data_path $VAL_PATH"
fi

# print some args
echo
echo Settings:
echo RANK=$RANK
echo ADDR=$ADDR
echo N_NODES=$N_NODES
echo DATA_ARGS=$DATA_ARGS
echo CHECKPOINT_PATH=$CHECKPOINT_PATH
echo TRAINED_PATH=$TRAINED_PATH
echo MODEL=$MODEL
echo TP=$TP
echo PP=$PP
echo MICRO_BATCH=$MICRO_BATCH
echo GLOBAL_BATCH=$GLOBAL_BATCH
echo INSTRUCT=$INSTRUCT
echo COMMON_ARGS=$COMMON_ARGS
echo EXTRA_ARGS=$EXTRA_ARGS
echo


# finally, call finetune.py
CUDA_DEVICE_MAX_CONNECTIONS=1 OMP_NUM_THREADS=16 torchrun $DISTRIBUTED_ARGS finetune.py \
       --tensor_model_parallel_size $TP \
       --pipeline_model_parallel_size $PP  \
       --load $CHECKPOINT_PATH \
       --save $TRAINED_PATH \
       --tensorboard_dir $TENSORBOARD_PATH \
       $DATA_ARGS \
       --model_name $MODEL \
       --tokenizer_type $TOKENIZER \
       --bf16 \
       --global_batch_size $GLOBAL_BATCH \
       --micro_batch_size $MICRO_BATCH \
       $EXTRA_ARGS \
       $COMMON_ARGS<|MERGE_RESOLUTION|>--- conflicted
+++ resolved
@@ -113,17 +113,10 @@
 	if [[ $SEQ_LEN = none ]]; then
 		SEQ_LEN=2048
 	fi
-<<<<<<< HEAD
-elif [[ $MODEL = llama ]] || [[ $MODEL = llama2 ]]; then
-	# closing " missing intentionally
+elif [[ $MODEL = llama ]] || [[ $MODEL = llama2 ]] || [[ $MODEL = codellama ]]; then
 	EXTRA_IDS="[bib_ref],[/bib_ref],[fig_ref],[/fig_ref],[bib],[/bib],[fig],[/fig],[table],[/table],[formula],[/formula]"
 	EXTRA_ARGS="--vocab_file=/pure-mlo-scratch/llama/tokenizer.model --use_rms_norm
 	            --glu_activation swiglu --no_tie_embed_logits"
-=======
-elif [[ $MODEL = llama ]] || [[ $MODEL = llama2 ]] || [[ $MODEL = codellama ]]; then
-	EXTRA_IDS="[bib_ref],[/bib_ref],[fig_ref],[/fig_ref],[bib],[/bib],[fig],[/fig],[table],[/table],[formula],[/formula]"
-	EXTRA_ARGS="--use_rms_norm --glu_activation swiglu --no_tie_embed_logits"
->>>>>>> 5a10b662
 	if [[ $INSTRUCT = 1 ]]; then
 		if [[ $DATA_PATH = none ]]; then
 			DATA_PATH=/pure-mlo-scratch/alhernan/data/orca/orca
@@ -172,12 +165,6 @@
 	help
 	exit 1
 fi
-
-if [[ $USR_LR != none ]]; then
-	LR=$USR_LR
-	MIN_LR=$USR_MIN_LR
-fi
-
 COMMON_ARGS="--use_flash_attn --no_bias_gelu_fusion
 	     --seq_length $SEQ_LEN --max_position_embeddings $SEQ_LEN
              --log_interval 1 --save_interval 800 --eval_interval 200
@@ -185,14 +172,10 @@
 	     --no_bias_dropout_fusion --use_checkpoint_args
 	     --attention_dropout 0.0 --adam_beta1 0.9 --adam_beta2 0.95 --adam_eps 1e-5
 	     --lr_decay_style cosine --lr_warmup_fraction 0.1 --lr $LR --min_lr $MIN_LR
-<<<<<<< HEAD
 	     --weight_decay 0.1 --sequence_parallel --recompute_granularity selective
-	     --log_timers_to_tensorboard --scalar_loss_mask=$LOSS_MASK"
-
-=======
-	     --weight_decay 0.1 --sequence_parallel --recompute_granularity selective"
-             --log_timers_to_tensorboard --rope_scaling_factor 1.0"
->>>>>>> 5a10b662
+	     --log_timers_to_tensorboard --scalar_loss_mask=$LOSS_MASK
+	     --rope_scaling_factor 1.0""
+
 
 if [[ $INSTRUCT = 1 ]]; then
 	COMMON_ARGS="$COMMON_ARGS --variable_seq_lengths --data_type instruction --metrics all"
@@ -259,5 +242,6 @@
        --bf16 \
        --global_batch_size $GLOBAL_BATCH \
        --micro_batch_size $MICRO_BATCH \
+       --num_workers=2 \
        $EXTRA_ARGS \
        $COMMON_ARGS